<?xml version="1.0" encoding="UTF-8"?>
<!--

    Copyright (C) 2009-2010 the original author or authors.
    See the notice.md file distributed with this work for additional
    information regarding copyright ownership.

    Licensed under the Apache License, Version 2.0 (the "License");
    you may not use this file except in compliance with the License.
    You may obtain a copy of the License at

        http://www.apache.org/licenses/LICENSE-2.0

    Unless required by applicable law or agreed to in writing, software
    distributed under the License is distributed on an "AS IS" BASIS,
    WITHOUT WARRANTIES OR CONDITIONS OF ANY KIND, either express or implied.
    See the License for the specific language governing permissions and
    limitations under the License.

-->

<project xmlns="http://maven.apache.org/POM/4.0.0" xmlns:xsi="http://www.w3.org/2001/XMLSchema-instance" xsi:schemaLocation="http://maven.apache.org/POM/4.0.0 http://maven.apache.org/maven-v4_0_0.xsd">
  <parent>
    <groupId>org.fusesource.scalate</groupId>
    <artifactId>scalate-project</artifactId>
<<<<<<< HEAD
    <version>1.4-SNAPSHOT</version>
=======
    <version>1.3</version>
>>>>>>> 1da1f48e
  </parent>
  <modelVersion>4.0.0</modelVersion>
  <artifactId>scalate-website</artifactId>

  <name>Scalate :: Website</name>
  <description>The Scalate Webstie</description>
  <packaging>war</packaging>

  <properties>
    <netbeans.hint.deploy.server>Tomcat60</netbeans.hint.deploy.server>
  </properties>

  <dependencies>
    <dependency>
      <groupId>javax.servlet</groupId>
      <artifactId>servlet-api</artifactId>
      <scope>provided</scope>
    </dependency>
    <dependency>
      <groupId>org.fusesource.scalate</groupId>
      <artifactId>scalate-wikitext</artifactId>
      <version>${project.version}</version>
    </dependency>
    <dependency>
      <groupId>org.fusesource.scalate</groupId>
      <artifactId>scalate-page</artifactId>
      <version>${project.version}</version>
    </dependency>
    <dependency>
      <groupId>org.fusesource.scalamd</groupId>
      <artifactId>scalamd</artifactId>
      <version>${scalamd-version}</version>
    </dependency>
    <dependency>
      <groupId>ch.qos.logback</groupId>
      <artifactId>logback-classic</artifactId>
    </dependency>


    <!-- testing -->
    <dependency>
      <groupId>org.fusesource.scalate</groupId>
      <artifactId>scalate-test</artifactId>
      <version>${project.version}</version>
      <scope>test</scope>
    </dependency>
  </dependencies>

  <build>
    <plugins>
      <plugin>
        <inherited>true</inherited>
        <artifactId>maven-source-plugin</artifactId>
        <executions>
          <execution>
            <id>attach-sources</id>
            <goals>
              <goal>jar</goal>
            </goals>
          </execution>
        </executions>
      </plugin>

      <plugin>
        <artifactId>maven-surefire-plugin</artifactId>
        <version>${surefire-version}</version>
        <configuration>
          <forkMode>once</forkMode>
          <!-- these settings are mandatory to avoid SureFire giving a bogus system property to the web container -->
          <useSystemClassLoader>false</useSystemClassLoader>
          <useManifestOnlyJar>false</useManifestOnlyJar>
          <includes>
            <include>**/*Test.*</include>
          </includes>
          <excludes>
            <exclude>**/SomeFailingTest.*</exclude>
          </excludes>
        </configuration>
      </plugin>

      <plugin>
        <groupId>org.fusesource.scalate</groupId>
        <artifactId>maven-scalate-plugin</artifactId>
        <version>${project.version}</version>
        <configuration>
          <remoteServerId>website.fusesource.org</remoteServerId>
          <remoteServerUrl>dav:http://fusesource.com/forge/dav/${forge-project-id}
          </remoteServerUrl>
        </configuration>
        <executions>
          <execution>
            <id>sitegen</id>
            <goals>
              <goal>sitegen</goal>
            </goals>
            <phase>package</phase>
          </execution>
          <execution>
            <id>deploy</id>
            <goals>
              <goal>deploy</goal>
            </goals>
            <phase>deploy</phase>
          </execution>
        </executions>
      </plugin>

      <plugin>
        <artifactId>maven-war-plugin</artifactId>
      </plugin>

      <plugin>
        <groupId>org.mortbay.jetty</groupId>
        <artifactId>jetty-maven-plugin</artifactId>
      </plugin>
    </plugins>
  </build>

  <reporting>
    <plugins>
      <plugin>
        <groupId>org.fusesource.scalate</groupId>
        <artifactId>maven-linkchecker-plugin</artifactId>
        <version>${project.version}</version>
        <configuration>
          <excludedLinks>
            <value>http://github.com/</value>
            <value>http://git.or.cz/</value>
            <value>http://localhost:8080/</value>
            <value>http://repo.fusesource.com/</value>
            <value>http://search.twitter.com/</value>
            <value>http://www.chengin.com/</value>
          </excludedLinks>
        </configuration>
      </plugin>
    </plugins>
  </reporting>
</project>
<|MERGE_RESOLUTION|>--- conflicted
+++ resolved
@@ -23,11 +23,7 @@
   <parent>
     <groupId>org.fusesource.scalate</groupId>
     <artifactId>scalate-project</artifactId>
-<<<<<<< HEAD
     <version>1.4-SNAPSHOT</version>
-=======
-    <version>1.3</version>
->>>>>>> 1da1f48e
   </parent>
   <modelVersion>4.0.0</modelVersion>
   <artifactId>scalate-website</artifactId>
