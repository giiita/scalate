<?xml version="1.0" encoding="UTF-8"?>
<!--

    Copyright (C) 2009-2011 the original author or authors.
    See the notice.md file distributed with this work for additional
    information regarding copyright ownership.

    Licensed under the Apache License, Version 2.0 (the "License");
    you may not use this file except in compliance with the License.
    You may obtain a copy of the License at

        http://www.apache.org/licenses/LICENSE-2.0

    Unless required by applicable law or agreed to in writing, software
    distributed under the License is distributed on an "AS IS" BASIS,
    WITHOUT WARRANTIES OR CONDITIONS OF ANY KIND, either express or implied.
    See the License for the specific language governing permissions and
    limitations under the License.

-->
<project xmlns="http://maven.apache.org/POM/4.0.0" xmlns:xsi="http://www.w3.org/2001/XMLSchema-instance" xsi:schemaLocation="http://maven.apache.org/POM/4.0.0 http://maven.apache.org/maven-v4_0_0.xsd">

  <modelVersion>4.0.0</modelVersion>

  <parent>
    <groupId>org.fusesource</groupId>
    <artifactId>fusesource-pom</artifactId>
    <version>1.9</version>
  </parent>

<<<<<<< HEAD
  <groupId>org.fusesource.scalate</groupId>
  <artifactId>scalate-project_2.11</artifactId>
  <version>1.7.0-SNAPSHOT</version>
=======
  <groupId>org.scalatra.scalate</groupId>
  <artifactId>scalate-project_2.10</artifactId>
  <version>1.7.0</version>
>>>>>>> 2249439b
  <packaging>pom</packaging>

  <name>${project.artifactId}</name>
  <description>Scalate Project POM</description>

  <prerequisites>
    <maven>2.0.9</maven>
  </prerequisites>

  <properties>
    <!-- build settings -->
    <forge-project-id>scalate</forge-project-id>
    <forge-project-id-uc>SCALATE</forge-project-id-uc>
    <project.build.sourceEncoding>UTF-8</project.build.sourceEncoding>
    <release-altGitURL>scm:git:ssh://git@github.com:scalate/scalate.git</release-altGitURL>

    <compiler.fork>false</compiler.fork>

    <!-- environment settings -->
    <jetty-port>8080</jetty-port>
    <scalate.editor>${env.SCALATE_EDITOR}</scalate.editor>
    <scalate.mode>development</scalate.mode>
    <scalate.workdir>${basedir}/target/_scalate</scalate.workdir>
    <test.useFile>false</test.useFile>

    <!-- version info -->
    <asm-version>3.1</asm-version>
    <jansi-version>1.6</jansi-version>
    <jersey-version>1.9</jersey-version>
    <jetty-version>7.2.1.v20101111</jetty-version>
    <jline-version>0.9.95.20100209</jline-version>
    <junit-version>4.5</junit-version>
    <karaf-version>2.2.0-fuse-00-43</karaf-version>
    <logback-version>0.9.26</logback-version>
    <markdownj-version>0.3.0-1.0.2b4</markdownj-version>
    <org.springframework.version>3.0.6.RELEASE</org.springframework.version>

    <osgi-version>4.2.0</osgi-version>

    <scala-version>2.11.0</scala-version>
    <scala-version-suffix>2.11</scala-version-suffix>

    <scalatest-artifact>scalatest_${scala-version-suffix}</scalatest-artifact>
    <scalatest-version>2.1.3</scalatest-version>

    <sbt-version>0.7.3</sbt-version>
    <scalamd.groupId>org.scalatra.scalate</scalamd.groupId>
    <scalamd-version>1.6.1</scalamd-version>
    <servlet-api-version>2.5</servlet-api-version>
    <slf4j-version>1.6.1</slf4j-version>
    <wikitext-version>1.4</wikitext-version>


    <!-- plugin version info -->
    <bundle-plugin-version>2.3.4</bundle-plugin-version>
    <changes-plugin-version>2.3</changes-plugin-version>
    <eclipse-plugin-version>2.8</eclipse-plugin-version>
    <idea-plugin-version>2.3-20100704</idea-plugin-version>

<!--
    Don't use latest Jetty plugin as it requires Servlet 3.0 I think...

    <jetty-plugin-version>8.0.0.M2</jetty-plugin-version>
    <jetty-plugin-version>7.2.1.v20101111</jetty-plugin-version>
-->
    <surefire-plugin-version>2.6</surefire-plugin-version>
    <jetty-plugin-version>7.2.1.v20101111</jetty-plugin-version>
    <scala-plugin-version>3.1.6</scala-plugin-version>
    <tomcat-plugin-version>1.1</tomcat-plugin-version>
    <war-plugin-version>2.1.1</war-plugin-version>
    <buildhelper-plugin-version>1.7</buildhelper-plugin-version>


    <!-- osgi settings -->
    <scalate.osgi.import>*</scalate.osgi.import>

    <rhinocoffeescript-version>1.6.2</rhinocoffeescript-version>
  </properties>

  <url>http://scalate.fusesource.org/</url>
  <inceptionYear>2010</inceptionYear>

  <licenses>
    <license>
      <name>The Apache Software License, Version 2.0</name>
      <url>http://www.apache.org/licenses/LICENSE-2.0.txt</url>
      <distribution>repo</distribution>
    </license>
  </licenses>

  <mailingLists>
    <mailingList>
      <name>Scalate discussion list</name>
      <archive>http://groups.google.com/group/scalate</archive>
      <post>scalate@googlegroups.com</post>
      <subscribe>scalate+subscribe@googlegroups.com</subscribe>
      <unsubscribe>scalate+unsubscribe@googlegroups.com</unsubscribe>
    </mailingList>
    <mailingList>
      <name>Commits and issue tracker list</name>
      <archive>http://groups.google.com/group/scalate-commits</archive>
      <post>scalate-commits@googlegroups.com</post>
      <subscribe>scalate-commits+subscribe@googlegroups.com</subscribe>
      <unsubscribe>scalate-commits+unsubscribe@googlegroups.com</unsubscribe>
    </mailingList>
  </mailingLists>

  <scm>
    <connection>scm:git:git://github.com/scalate/scalate.git</connection>
    <developerConnection>scm:git:ssh://git@github.com:scalate/scalate.git</developerConnection>
    <url>http://github.com/scalate/scalate/tree/master</url>
  </scm>

  <issueManagement>
    <system>assembla</system>
    <url>http://scalate.assembla.com/spaces/scalate/support/tickets</url>
  </issueManagement>

  <ciManagement>
    <system>hudson</system>
    <url>http://ci.fusesource.com/hudson/view/Scalate/</url>
  </ciManagement>

  <distributionManagement>
    <site>
      <id>website.fusesource.org</id>
      <name>website</name>
      <url>dav:http://fusesource.com/forge/dav/${forge-project-id}/maven/${project.version}</url>
    </site>
  </distributionManagement>

  <developers>
    <developer>
      <id>chirino</id>
      <name>Hiram Chirino</name>
      <url>http://hiramchirino.com/blog/</url>
      <organization>FuseSource</organization>
      <organizationUrl>http://fusesource.com/</organizationUrl>
    </developer>
    <developer>
      <id>jstrachan</id>
      <name>James Strachan</name>
      <url>http://macstrac.blogspot.com/</url>
      <organization>FuseSource</organization>
      <organizationUrl>http://fusesource.com/</organizationUrl>
    </developer>
    <developer>
      <id>matthild</id>
      <name>Matt Hildebrand</name>
    </developer>
    <developer>
      <id>PaulSandoz</id>
      <name>Paul Sandoz</name>
      <url>http://blogs.sun.com/sandoz/</url>
      <organization>Oracle</organization>
      <organizationUrl>http://oracle.com/</organizationUrl>
    </developer>
    <developer>
      <id>sptz45</id>
      <name>Spiros Tzavellas</name>
      <url>http://www.tzavellas.com</url>
      <timezone>+2</timezone>
    </developer>
    <developer>
      <id>rossabaker</id>
      <name>Ross A. Baker</name>
      <url>http://www.rossabaker.com/</url>
      <organization>CrowdStrike</organization>
      <organizationUrl>http://www.crowdstrike.com/</organizationUrl>
    </developer>
  </developers>

  <modules>
    <module>scalate-util</module>
    <module>scalate-core</module>
    <module>scalate-test</module>
    <module>scalate-wikitext</module>
    <module>scalate-page</module>
    <module>scalate-web</module>
    <module>scalate-spring-mvc</module>
    <module>scalate-guice</module>
    <module>scalate-jrebel</module>
    <module>scalate-war</module>
    <module>samples</module>
    <module>maven-scalate-plugin</module>
    <module>sbt-scalate-plugin</module>
    <module>archetypes</module>
    <module>scalate-tool</module>
    <module>scalate-jsp-converter</module>
    <module>scalate-markdownj</module>
    <module>scalate-jruby</module>
    <module>scalate-pegdown</module>
    <module>scalate-less</module>
  </modules>


  <dependencyManagement>
    <dependencies>
      <dependency>
        <groupId>javax.servlet</groupId>
        <artifactId>servlet-api</artifactId>
        <version>${servlet-api-version}</version>
      </dependency>
      <dependency>
        <groupId>com.sun.jersey</groupId>
        <artifactId>jersey-server</artifactId>
        <version>${jersey-version}</version>
      </dependency>

      <dependency>
        <groupId>org.seleniumhq.selenium</groupId>
        <artifactId>selenium-htmlunit-driver</artifactId>
        <version>2.0a5</version>
      </dependency>

      <dependency>
        <groupId>org.markdownj</groupId>
        <artifactId>markdownj</artifactId>
        <version>${markdownj-version}</version>
      </dependency>

      <dependency>
        <groupId>org.slf4j</groupId>
        <artifactId>slf4j-api</artifactId>
        <version>${slf4j-version}</version>
      </dependency>

      <dependency>
        <groupId>org.osgi</groupId>
        <artifactId>org.osgi.core</artifactId>
        <version>${osgi-version}</version>
        <scope>provided</scope>
        <optional>true</optional>
      </dependency>

      <dependency>
        <groupId>ch.qos.logback</groupId>
        <artifactId>logback-classic</artifactId>
        <version>${logback-version}</version>
        <scope>runtime</scope>
        <optional>true</optional>
      </dependency>

      <dependency>
        <groupId>org.scala-lang.modules</groupId>
          <artifactId>scala-xml_2.11</artifactId>
        <version>1.0.1</version>
      </dependency>
      <dependency>
        <groupId>org.scala-lang.modules</groupId>
          <artifactId>scala-parser-combinators_2.11</artifactId>
        <version>1.0.1</version>
      </dependency>

      <!-- testing -->
      <!--
            <dependency>
              <groupId>org.scala-tools.testing</groupId>
              <artifactId>specs_2.8.0.Beta1</artifactId>
              <version>1.6.3</version>
            </dependency>
      -->
      <dependency>
        <groupId>org.scalatest</groupId>
        <artifactId>${scalatest-artifact}</artifactId>
        <version>${scalatest-version}</version>
      </dependency>
      <dependency>
        <groupId>junit</groupId>
        <artifactId>junit</artifactId>
        <version>4.8.2</version>
      </dependency>

    </dependencies>
  </dependencyManagement>

  <build>
    <defaultGoal>install</defaultGoal>
<!--
    <sourceDirectory>src/main/scala</sourceDirectory>
    <testSourceDirectory>src/test/scala</testSourceDirectory>
-->

    <pluginManagement>
      <plugins>
        <plugin>
          <groupId>net.alchim31.maven</groupId>
          <artifactId>scala-maven-plugin</artifactId>
          <version>${scala-plugin-version}</version>
          <executions>
            <execution>
              <goals>
                <goal>compile</goal>
                <goal>testCompile</goal>
              </goals>
            </execution>
            <execution>
              <id>attach-javadocs</id>
              <goals>
                <goal>doc-jar</goal>
              </goals>
            </execution>
          </executions>
          <configuration>
            <!-- lets disable vscaladoc -->
            <scaladocClassName>scala.tools.nsc.ScalaDoc</scaladocClassName>
            <!--
                        <scalaJars>
                          <scalaJar>
                            <groupId>org.scala-lang</groupId>
                            <artifactId>scala-compiler</artifactId>
                            <version>${scala-version}</version>
                          </scalaJar>
                        </scalaJars>
            -->
            <jvmArgs>
              <jvmArg>-Xmx1024m</jvmArg>
            </jvmArgs>
            <args>
              <!-- arg>-unchecked</arg -->
              <arg>-deprecation</arg>
            </args>
            <javacArgs>
              <javacArg>-g</javacArg>
              <javacArg>-target</javacArg>
              <javacArg>1.6</javacArg>
              <javacArg>-source</javacArg>
              <javacArg>1.6</javacArg>
            </javacArgs>
            <scalaVersion>${scala-version}</scalaVersion>
            <!-- Disabled in Scala 2.11.0 because compiler-interface
                 didn't work. Would be nice to re-enable once versions
                 catch up.
            <recompileMode>incremental</recompileMode>-->
            <useZincServer>true</useZincServer>
          </configuration>
        </plugin>

        <plugin>
          <groupId>org.apache.maven.plugins</groupId>
          <artifactId>maven-compiler-plugin</artifactId>
          <configuration>
            <source>1.5</source>
            <target>1.5</target>
            <optimize>true</optimize>
            <debug>true</debug>
          </configuration>
        </plugin>

        <plugin>
          <groupId>org.apache.maven.plugins</groupId>
          <artifactId>maven-jar-plugin</artifactId>
          <configuration>
            <archive>
              <manifest>
                <addDefaultImplementationEntries>true</addDefaultImplementationEntries>
                <addDefaultSpecificationEntries>true</addDefaultSpecificationEntries>
              </manifest>
            </archive>
          </configuration>
        </plugin>

        <plugin>
          <groupId>org.apache.maven.plugins</groupId>
          <artifactId>maven-source-plugin</artifactId>
          <executions>
            <execution>
              <id>attach-sources</id>
              <phase>verify</phase>
              <goals>
                <goal>jar-no-fork</goal>
              </goals>
            </execution>
          </executions>
        </plugin>

        <plugin>
          <artifactId>maven-war-plugin</artifactId>
          <version>${war-plugin-version}</version>
          <configuration>
            <attachClasses>true</attachClasses>
          </configuration>
        </plugin>

        <plugin>
          <groupId>org.apache.maven.plugins</groupId>
          <artifactId>maven-idea-plugin</artifactId>
          <version>${idea-plugin-version}</version>
          <configuration>
            <downloadSources>true</downloadSources>
            <downloadJavadocs>true</downloadJavadocs>
          </configuration>
        </plugin>

        <plugin>
          <groupId>org.apache.maven.plugins</groupId>
          <artifactId>maven-eclipse-plugin</artifactId>
          <version>${eclipse-plugin-version}</version>
          <configuration>
            <outputDirectory>${basedir}/eclipse-classes</outputDirectory>
            <downloadSources>true</downloadSources>

            <!-- Eclipse update site for the Checkstyle plugin is http://eclipse-cs.sourceforge.net/update -->
            <!-- Eclipse update site for the PMD plugin is http://pmd.sf.net/eclipse -->
            <buildcommands>
              <java.lang.String>org.eclipse.jdt.core.javabuilder</java.lang.String>
              <java.lang.String>com.atlassw.tools.eclipse.checkstyle.CheckstyleBuilder</java.lang.String>
              <!-- Lets not enable the PMD buidler just yet..
              <java.lang.String>net.sourceforge.pmd.runtime.pmdBuilder</java.lang.String>
              -->
            </buildcommands>
            <projectnatures>
              <nature>org.eclipse.jdt.core.javanature</nature>
              <nature>com.atlassw.tools.eclipse.checkstyle.CheckstyleNature</nature>
              <!-- Lets not enable the PMD buidler just yet..
              <nature>net.sourceforge.pmd.runtime.pmdNature</nature>
              -->
            </projectnatures>
          </configuration>
        </plugin>

        <plugin>
          <groupId>org.mortbay.jetty</groupId>
          <artifactId>jetty-maven-plugin</artifactId>
          <version>${jetty-plugin-version}</version>
          <configuration>
            <!--
            <connectors>
              <connector implementation="org.eclipse.jetty.nio.SelectChannelConnector">
                <port>${jetty.port}</port>
                <maxIdleTime>60000</maxIdleTime>
              </connector>
            </connectors>
            -->

            <webAppConfig>
              <contextPath>/</contextPath>
              <resourceBase>${basedir}/src/main/webapp</resourceBase>
              <unpackOverlays>true</unpackOverlays>
            </webAppConfig>

            <systemProperties>
              <!-- enable easy JMX connection to JConsole -->
              <systemProperty>
                <name>com.sun.management.jmxremote</name>
                <value />
              </systemProperty>
              <systemProperty>
                <name>scalate.editor</name>
                <value>${scalate.editor}</value>
              </systemProperty>
              <systemProperty>
                <name>scalate.workdir</name>
                <value>${scalate.workdir}</value>
              </systemProperty>
              <systemProperty>
                <name>scalate.mode</name>
                <value>${scalate.mode}</value>
              </systemProperty>
            </systemProperties>
            <scanIntervalSeconds>0</scanIntervalSeconds>
          </configuration>
        </plugin>

        <plugin>
          <groupId>org.codehaus.mojo</groupId>
          <artifactId>tomcat-maven-plugin</artifactId>
          <version>${tomcat-plugin-version}</version>
          <configuration>
            <path>/</path>

            <systemProperties>
              <!-- enable easy JMX connection to JConsole -->
              <com.sun.management.jmxremote />

              <!-- Scalate console configuration -->
              <scalate.mode>${scalate.mode}</scalate.mode>
              <scalate.editor>${scalateEditor}</scalate.editor>
              <scalate.workdir>${scalate.workdir}</scalate.workdir>
              <scalate.package.resources>${scalate.package.resources}</scalate.package.resources>
            </systemProperties>
          </configuration>
        </plugin>

      </plugins>
    </pluginManagement>

    <plugins>
      <plugin>
        <groupId>net.alchim31.maven</groupId>
        <artifactId>scala-maven-plugin</artifactId>
      </plugin>

      <plugin>
        <groupId>org.apache.felix</groupId>
        <artifactId>maven-bundle-plugin</artifactId>
        <version>${bundle-plugin-version}</version>
        <extensions>true</extensions>
        <inherited>true</inherited>
        <configuration>
          <instructions>
            <Implementation-Title>${project.artifactId}</Implementation-Title>
            <Implementation-Version>${project.version}</Implementation-Version>
            <Bundle-Name>${project.artifactId}</Bundle-Name>
            <Bundle-SymbolicName>${project.groupId}.${project.artifactId}</Bundle-SymbolicName>
            <Export-Package>{local-packages};version=${project.version};-noimport:=true</Export-Package>
            <Import-Package>${scalate.osgi.import}</Import-Package>
            <Private-Package>!*</Private-Package>
            <_versionpolicy-impl>[$(version;==;$(@)),$(version;=+;$(@)))</_versionpolicy-impl>
            <_versionpolicy-uses>[$(version;==;$(@)),$(version;+;$(@)))</_versionpolicy-uses>
            <_versionpolicy>[$(version;==;$(@)),$(version;+;$(@)))</_versionpolicy>
            <_failok>false</_failok>
          </instructions>
        </configuration>
      </plugin>
        
      <plugin>
        <groupId>org.apache.maven.plugins</groupId>
        <artifactId>maven-changes-plugin</artifactId>
        <version>${changes-plugin-version}</version>
        <configuration>
          <filteringChanges>true</filteringChanges>
        </configuration>
      </plugin>

      <plugin>
        <groupId>org.apache.maven.plugins</groupId>
        <artifactId>maven-site-plugin</artifactId>
        <version>3.0</version>
        <executions>
         <execution>
           <id>attach-descriptor</id>
           <goals>
             <goal>attach-descriptor</goal>
           </goals>
         </execution>
       </executions>
       <configuration>
          <reportPlugins>
            <plugin>
              <groupId>org.apache.maven.plugins</groupId>
              <artifactId>maven-project-info-reports-plugin</artifactId>
              <version>2.4</version>
              <configuration>
                <dependencyDetailsEnabled>false</dependencyDetailsEnabled>
                <dependencyLocationsEnabled>false</dependencyLocationsEnabled>
              </configuration>
              <!-- simpler configuration without reportSets available for usual cases -->
              <reports>
                <report>index</report>
                <report>dependencies</report>
                <report>issue-tracking</report>
                <report>license</report>
                <report>mailing-list</report>
                <report>modules</report>
                <report>project-team</report>
                <report>plugin-management</report>
                <report>plugins</report>
                <report>scm</report>
              </reports>
            </plugin>
            <plugin>
              <groupId>net.alchim31.maven</groupId>
              <artifactId>scala-maven-plugin</artifactId>
              <configuration>
                <scalaVersion>${scala-version}</scalaVersion>
              </configuration>
            </plugin>
          </reportPlugins>
        </configuration>
      </plugin>

      <plugin>
        <groupId>org.apache.maven.plugins</groupId>
        <artifactId>maven-surefire-plugin</artifactId>
        <version>${surefire-plugin-version}</version>
        <configuration>
          <!-- we must turn off the use of system class loader so our tests can find stuff - otherwise scala compiler can't find stuff -->
          <useSystemClassLoader>false</useSystemClassLoader>

          <forkMode>once</forkMode>
          <childDelegation>false</childDelegation>
          <useFile>${test.useFile}</useFile>
          <failIfNoTests>false</failIfNoTests>
        </configuration>
      </plugin>

      <plugin>
        <groupId>org.codehaus.mojo</groupId>
        <artifactId>build-helper-maven-plugin</artifactId>
        <version>${buildhelper-plugin-version}</version>
        <executions>
          <execution>
            <phase>generate-sources</phase>
            <goals>
              <goal>add-source</goal>
            </goals>
            <configuration>
              <sources>
                <source>src/main/scala</source>
              </sources>
            </configuration>
          </execution>
        </executions>
      </plugin>

    </plugins>
  </build>

  <profiles>
    <!-- enables extra repositories which may have some
         goodies that have not reached central yet -->
    <profile>
      <id>download</id>
      <repositories>
        <repository>
          <id>repo1.maven</id>
          <name>Maven Central Repo</name>
          <url>http://repo1.maven.org/maven2</url>
        </repository>
        <repository>
          <id>fusesource.m2</id>
          <name>FuseSource Community Release Repository</name>
          <url>http://repo.fusesource.com/maven2</url>
          <snapshots>
            <enabled>false</enabled>
          </snapshots>
          <releases>
            <enabled>true</enabled>
          </releases>
        </repository>
        <repository>
          <id>fusesource.m2-snapshot</id>
          <name>FuseSource Community Snapshot Repository</name>
          <url>http://repo.fusesource.com/maven2-snapshot</url>
          <snapshots>
            <enabled>true</enabled>
          </snapshots>
          <releases>
            <enabled>false</enabled>
          </releases>
        </repository>
        <repository>
          <id>fusesource.nexus.m2-snapshot</id>
          <name>FuseSource Community Snapshot Repository</name>
          <url>http://repo.fusesource.com/nexus/content/groups/public-snapshots</url>
          <snapshots>
            <enabled>true</enabled>
          </snapshots>
          <releases>
            <enabled>false</enabled>
          </releases>
        </repository>
        <repository>
          <id>servicemix.m2</id>
          <name>ServiceMix M2 Repository</name>
          <url>http://svn.apache.org/repos/asf/servicemix/m2-repo</url>
          <snapshots>
            <enabled>false</enabled>
          </snapshots>
          <releases>
            <enabled>true</enabled>
          </releases>
        </repository>

        <repository>
          <id>java.net.m2</id>
          <name>java.net Maven 2 Repo</name>
          <url>http://download.java.net/maven/2</url>
        </repository>

        <!-- A transitive dependency defines this repo in its pom, however, the repo
           has moved and causes dependency resolutions for 'maven-scalate-plugin'. Here we
           disable the repo as we prefer to use central anyway. -->
        <repository>
          <id>glassfish-repo-archive</id>
          <name>Nexus repository collection for Glassfish</name>
          <url>http://maven.glassfish.org/content/groups/glassfish</url>
          <releases>
            <enabled>false</enabled>
          </releases>
          <snapshots>
            <enabled>false</enabled>
          </snapshots>
        </repository>

        <repository>
          <id>sonatype-oss-snapshots</id>
          <name>Sonatype OSS Snapshots</name>
          <url>http://oss.sonatype.org/content/repositories/snapshots</url>
          <snapshots>
            <enabled>true</enabled>
            <checksumPolicy>fail</checksumPolicy>
          </snapshots>
          <releases>
            <enabled>true</enabled>
            <checksumPolicy>fail</checksumPolicy>
          </releases>
        </repository>
        <!--
                <repository>
                  <id>nexus.snapshots.scala-tools.org</id>
                  <name>Scala-Tools Maven2 Snapshot Repository</name>
                  <url>http://nexus.scala-tools.org/content/repositories/snapshots</url>
                  <snapshots>
                    <enabled>true</enabled>
                    <checksumPolicy>fail</checksumPolicy>
                  </snapshots>
                  <releases>
                    <enabled>true</enabled>
                    <checksumPolicy>fail</checksumPolicy>
                  </releases>
                </repository>
        -->
        <repository>
          <id>apache.snapshots</id>
          <name>Apache Development Snapshot Repository</name>
          <url>https://repository.apache.org/content/repositories/snapshots</url>
          <releases>
            <enabled>false</enabled>
          </releases>
          <snapshots>
            <enabled>true</enabled>
          </snapshots>
        </repository>

        <repository>
          <id>fluido-skin</id>
          <url>http://fluido-skin.googlecode.com/svn/repo/</url>
        </repository>

      </repositories>

      <pluginRepositories>
        <pluginRepository>
          <id>sonatype-oss-snapshots</id>
          <name>Sonatype OSS Snapshots</name>
          <url>http://oss.sonatype.org/content/repositories/snapshots</url>
          <releases>
            <enabled>true</enabled>
          </releases>
          <snapshots>
            <enabled>false</enabled>
          </snapshots>
        </pluginRepository>

        <!-- TODO remove ASAP! for now use the 2.1 staging release of the mvn release plugin until its released -->
        <pluginRepository>
          <id>staging.002.apache.org</id>
          <url>https://repository.apache.org/content/repositories/maven-002</url>
        </pluginRepository>

        <pluginRepository>
          <id>mc-releases</id>
          <name>mc-releases</name>
          <url>http://mc-repo.googlecode.com/svn/maven2/releases</url>
          <snapshots>
            <enabled>false</enabled>
          </snapshots>
          <releases>
            <enabled>true</enabled>
          </releases>
        </pluginRepository>
      </pluginRepositories>
    </profile>

    <!-- use a profile for generating the maven site since we require a snapshot version for 2.8.0 Scala -->
    <profile>
      <id>site</id>
      <!--
            <properties>
              &lt;!&ndash; this snapshot release works with 2.8.0-beta1 &ndash;&gt;
              <scala-plugin-version>2.13.2-SNAPSHOT</scala-plugin-version>
            </properties>
      <reporting>
        <plugins>
          <plugin>
            <groupId>net.alchim31.maven</groupId>
            <artifactId>scala-maven-plugin</artifactId>
            <configuration>
              <scalaVersion>${scala-version}</scalaVersion>
            </configuration>
          </plugin>
        </plugins>
      </reporting>
    -->
    </profile>

    <!-- so we can create a distro on our CI box -->
    <profile>
      <id>distro</id>
      <modules>
        <module>scalate-website</module>
        <module>scalate-distro</module>
      </modules>

      <build>
        <plugins>
          <plugin>
            <groupId>org.apache.maven.plugins</groupId>
            <artifactId>maven-source-plugin</artifactId>
          </plugin>

          <!-- Generate the Scala Docs so that they can be included in the javadoc artifact -->
          <plugin>
            <groupId>net.alchim31.maven</groupId>
            <artifactId>scala-maven-plugin</artifactId>
            <version>${scala-plugin-version}</version>
            <executions>
              <execution>
                <id>doc</id>
                <phase>process-classes</phase>
                <goals>
                  <goal>doc</goal>
                </goals>
                <configuration>
                  <reportOutputDirectory>${project.build.directory}</reportOutputDirectory>
                  <outputDirectory>apidocs</outputDirectory>
                </configuration>
              </execution>
            </executions>
          </plugin>
        </plugins>
      </build>
    </profile>

    <!-- requires pygmentize to be installed -->
    <profile>
      <id>pygmentize</id>
      <modules>
        <module>scalate-sample-sitegen</module>
      </modules>
    </profile>


    <profile>
      <id>release</id>
      <modules>
        <module>scalate-website</module>
        <module>scalate-distro</module>
      </modules>
      <build>
        <plugins>

          <!-- Generate the Scala Docs so that they can be included in the javadoc artifact -->
          <plugin>
            <groupId>net.alchim31.maven</groupId>
            <artifactId>scala-maven-plugin</artifactId>
            <version>${scala-plugin-version}</version>
            <executions>
              <execution>
                <id>doc</id>
                <phase>process-classes</phase>
                <goals>
                  <goal>doc</goal>
                </goals>
                <configuration>
                  <reportOutputDirectory>${project.build.directory}</reportOutputDirectory>
                  <outputDirectory>apidocs</outputDirectory>
                </configuration>
              </execution>
            </executions>
            <configuration>
              <args>
                <arg>-optimise</arg>
              </args>
            </configuration>
          </plugin>
        </plugins>
      </build>

    </profile>

    <!-- 
      Do a license check by running       : mvn -P license license:check
      Update the license check by running : mvn -P license license:format
    -->
    <profile>
      <id>license</id>
      <build>
        <plugins>
          <plugin>
            <groupId>com.mycila.maven-license-plugin</groupId>
            <artifactId>maven-license-plugin</artifactId>
            <version>1.9.0</version>
            <configuration>
              <quiet>false</quiet>
              <header>src/main/resources/license-header.txt</header>
              <aggregate>true</aggregate>
              <includes>
                <include>src/**</include>
                <include>**/pom.xml</include>
              </includes>
              <excludes>
                <exclude>**/.git/**</exclude>
                <exclude>**/src/test/resources/moustache/**</exclude>
                <exclude>**/src/test/resources/test-lib/fake-jar</exclude>
                <exclude>**/src/main/resources/META-INF/services/jersey-server-components</exclude>
                <exclude>**/WEB-INF/_scalate/**</exclude>
                <exclude>**/dummy.txt</exclude>
                <exclude>**/foo.txt</exclude>
                <exclude>**/foo.mustache</exclude>
                <exclude>**/src/highlight/**</exclude>
                <exclude>**/.livereload</exclude>
                <exclude>**/pygmentize.css</exclude>
                <exclude>**/*.md</exclude>
                <exclude>**/*.conf</exclude>
                <exclude>**/*.page</exclude>
                <exclude>**/banner.txt</exclude>
                

                <!-- ignore files produced during a build -->
                <exclude>**/target/**</exclude>

                <!-- ignore binary files -->
                <exclude>**/*.jpg</exclude>
                <exclude>**/*.png</exclude>
                <exclude>**/*.gif</exclude>
                <exclude>**/*.ico</exclude>
                <exclude>**/*.keystore</exclude>
              </excludes>
              <useDefaultExcludes>false</useDefaultExcludes>
              <mapping>
                <ssp>DYNASCRIPT_STYLE</ssp>
                <jj>JAVADOC_STYLE</jj>
                <index>SCRIPT_STYLE</index>
                <jade>HAML_STYLE</jade>
              </mapping>
            </configuration>
            <executions>
              <execution>
                <goals>
                  <goal>check</goal>
                </goals>
              </execution>
            </executions>
          </plugin>
        </plugins>
      </build>
    </profile>

    <!-- lets us pre compile Scalate templates as part of the build -->
    <profile>
      <id>precompile</id>
      <build>
        <plugins>
          <plugin>
<<<<<<< HEAD
            <groupId>org.fusesource.scalate</groupId>
            <artifactId>maven-scalate-plugin_2.11</artifactId>
=======
            <groupId>org.scalatra.scalate</groupId>
            <artifactId>maven-scalate-plugin_2.10</artifactId>
>>>>>>> 2249439b
            <version>${project.version}</version>
            <executions>
              <execution>
                <goals>
                  <goal>precompile</goal>
                </goals>
              </execution>
            </executions>
          </plugin>
        </plugins>
      </build>
    </profile>

    <profile>
      <id>jrebel</id>
      <dependencies>
        <dependency>
<<<<<<< HEAD
          <groupId>org.fusesource.scalate</groupId>
          <artifactId>scalate-jrebel_2.11</artifactId>
=======
          <groupId>org.scalatra.scalate</groupId>
          <artifactId>scalate-jrebel_2.10</artifactId>
>>>>>>> 2249439b
          <version>${project.version}</version>
        </dependency>
      </dependencies>
    </profile>

    <!-- the camel module requires JDK 1.6 -->
    <profile>
      <id>jdk6</id>
      <activation>
        <jdk>[1.6,)</jdk>
      </activation>
      <modules>
        <module>scalate-camel</module>
      </modules>
    </profile>
  </profiles>
</project><|MERGE_RESOLUTION|>--- conflicted
+++ resolved
@@ -28,15 +28,9 @@
     <version>1.9</version>
   </parent>
 
-<<<<<<< HEAD
-  <groupId>org.fusesource.scalate</groupId>
-  <artifactId>scalate-project_2.11</artifactId>
-  <version>1.7.0-SNAPSHOT</version>
-=======
   <groupId>org.scalatra.scalate</groupId>
   <artifactId>scalate-project_2.10</artifactId>
   <version>1.7.0</version>
->>>>>>> 2249439b
   <packaging>pom</packaging>
 
   <name>${project.artifactId}</name>
@@ -984,13 +978,8 @@
       <build>
         <plugins>
           <plugin>
-<<<<<<< HEAD
-            <groupId>org.fusesource.scalate</groupId>
-            <artifactId>maven-scalate-plugin_2.11</artifactId>
-=======
             <groupId>org.scalatra.scalate</groupId>
             <artifactId>maven-scalate-plugin_2.10</artifactId>
->>>>>>> 2249439b
             <version>${project.version}</version>
             <executions>
               <execution>
@@ -1008,13 +997,8 @@
       <id>jrebel</id>
       <dependencies>
         <dependency>
-<<<<<<< HEAD
-          <groupId>org.fusesource.scalate</groupId>
-          <artifactId>scalate-jrebel_2.11</artifactId>
-=======
           <groupId>org.scalatra.scalate</groupId>
           <artifactId>scalate-jrebel_2.10</artifactId>
->>>>>>> 2249439b
           <version>${project.version}</version>
         </dependency>
       </dependencies>
