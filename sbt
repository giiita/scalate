--- conflicted
+++ resolved
@@ -1,7 +1,3 @@
 #!/bin/sh
-<<<<<<< HEAD
-java -Xmx256M -XX:MaxPermSize=250m -jar `dirname $0`/sbt-launch.jar "$@"
-=======
 mkdir ~/.ivy2 2> /dev/null
-java -Xmx256M -jar `dirname $0`/sbt-launch.jar "$@"
->>>>>>> 8ecc380a
+java -Xmx256M -XX:MaxPermSize=250m -jar `dirname $0`/sbt-launch.jar "$@"