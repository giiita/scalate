--- conflicted
+++ resolved
@@ -21,13 +21,8 @@
   xsi:schemaLocation="http://maven.apache.org/POM/4.0.0 http://maven.apache.org/maven-v4_0_0.xsd">
   <modelVersion>4.0.0</modelVersion>
 
-<<<<<<< HEAD
-  <groupId>org.fusesource.scalate.samples</groupId>
-  <artifactId>scalate-example_2.11</artifactId>
-=======
   <groupId>org.scalatra.scalate.samples</groupId>
   <artifactId>scalate-example_2.10</artifactId>
->>>>>>> 2249439b
   <version>1.0-SNAPSHOT</version>
   <packaging>war</packaging>
 
@@ -82,25 +77,15 @@
     
     <!-- for wiki markup -->
     <dependency>
-<<<<<<< HEAD
-      <groupId>org.fusesource.scalate</groupId>
-      <artifactId>scalate-page_2.11</artifactId>
-=======
       <groupId>org.scalatra.scalate</groupId>
       <artifactId>scalate-page_2.10</artifactId>
->>>>>>> 2249439b
       <version>${scalate-version}</version>
     </dependency>
     
     <!-- for sass/scss -->
     <dependency>
-<<<<<<< HEAD
-      <groupId>org.fusesource.scalate</groupId>
-      <artifactId>scalate-jruby_2.11</artifactId>
-=======
       <groupId>org.scalatra.scalate</groupId>
       <artifactId>scalate-jruby_2.10</artifactId>
->>>>>>> 2249439b
       <version>${scalate-version}</version>
     </dependency>
     <dependency>
@@ -118,13 +103,8 @@
 
     <!-- testing -->
     <dependency>
-<<<<<<< HEAD
-      <groupId>org.fusesource.scalate</groupId>
-      <artifactId>scalate-test_2.11</artifactId>
-=======
       <groupId>org.scalatra.scalate</groupId>
       <artifactId>scalate-test_2.10</artifactId>
->>>>>>> 2249439b
       <version>${scalate-version}</version>
       <scope>test</scope>
     </dependency>
@@ -320,13 +300,8 @@
       </plugin>
 
       <plugin>
-<<<<<<< HEAD
-        <groupId>org.fusesource.scalate</groupId>
-        <artifactId>maven-scalate-plugin_2.11</artifactId>
-=======
         <groupId>org.scalatra.scalate</groupId>
         <artifactId>maven-scalate-plugin_2.10</artifactId>
->>>>>>> 2249439b
         <version>${scalate-version}</version>
         <executions>
           <execution>
