--- conflicted
+++ resolved
@@ -21,13 +21,8 @@
 <project xmlns="http://maven.apache.org/POM/4.0.0" xmlns:xsi="http://www.w3.org/2001/XMLSchema-instance" xsi:schemaLocation="http://maven.apache.org/POM/4.0.0 http://maven.apache.org/maven-v4_0_0.xsd">
   <modelVersion>4.0.0</modelVersion>
   <parent>
-<<<<<<< HEAD
-    <groupId>org.fusesource.scalate.samples</groupId>
-    <artifactId>samples_2.11</artifactId>
-=======
     <groupId>org.scalatra.scalate.samples</groupId>
     <artifactId>samples_2.10</artifactId>
->>>>>>> 2249439b
     <version>1.6.0-SNAPSHOT</version>
   </parent>
   
@@ -49,15 +44,6 @@
       <scope>provided</scope>
     </dependency>
     <dependency>
-<<<<<<< HEAD
-      <groupId>org.fusesource.scalate</groupId>
-      <artifactId>scalate-wikitext_2.11</artifactId>
-      <version>${project.version}</version>
-    </dependency>
-    <dependency>
-      <groupId>org.fusesource.scalate</groupId>
-      <artifactId>scalate-page_2.11</artifactId>
-=======
       <groupId>org.scalatra.scalate</groupId>
       <artifactId>scalate-wikitext_2.10</artifactId>
       <version>${project.version}</version>
@@ -65,7 +51,6 @@
     <dependency>
       <groupId>org.scalatra.scalate</groupId>
       <artifactId>scalate-page_2.10</artifactId>
->>>>>>> 2249439b
       <version>${project.version}</version>
     </dependency>
     
@@ -96,13 +81,8 @@
       </plugin>
 
       <plugin>
-<<<<<<< HEAD
-        <groupId>org.fusesource.scalate</groupId>
-        <artifactId>maven-scalate-plugin_2.11</artifactId>
-=======
         <groupId>org.scalatra.scalate</groupId>
         <artifactId>maven-scalate-plugin_2.10</artifactId>
->>>>>>> 2249439b
         <version>${project.version}</version>
         <configuration>
           <warSourceDirectory>${basedir}/src</warSourceDirectory>
