--- conflicted
+++ resolved
@@ -22,15 +22,6 @@
 
   <modelVersion>4.0.0</modelVersion>
   <parent>
-<<<<<<< HEAD
-    <groupId>org.fusesource.scalate</groupId>
-    <artifactId>scalate-project_2.11</artifactId>
-    <version>1.7.0-SNAPSHOT</version>
-  </parent>
-
-  <groupId>org.fusesource.scalate.samples</groupId>
-  <artifactId>samples_2.11</artifactId>
-=======
     <groupId>org.scalatra.scalate</groupId>
     <artifactId>scalate-project_2.10</artifactId>
     <version>1.7.0</version>
@@ -38,7 +29,6 @@
 
   <groupId>org.scalatra.scalate.samples</groupId>
   <artifactId>samples_2.10</artifactId>
->>>>>>> 2249439b
 
   <packaging>pom</packaging>
 
