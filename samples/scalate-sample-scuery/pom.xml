--- conflicted
+++ resolved
@@ -22,13 +22,8 @@
   <modelVersion>4.0.0</modelVersion>
   <parent>
     <groupId>org.scalatra.scalate.samples</groupId>
-<<<<<<< HEAD
     <artifactId>samples_2.11</artifactId>
-    <version>1.7.1-SNAPSHOT</version>
-=======
-    <artifactId>samples_2.10</artifactId>
     <version>1.7.1</version>
->>>>>>> a481a414
   </parent>
 
   <artifactId>scalate-sample-scuery_2.11</artifactId>
