<?xml version="1.0" encoding="UTF-8"?>
<!--

    Copyright (C) 2009-2011 the original author or authors.
    See the notice.md file distributed with this work for additional
    information regarding copyright ownership.

    Licensed under the Apache License, Version 2.0 (the "License");
    you may not use this file except in compliance with the License.
    You may obtain a copy of the License at

        http://www.apache.org/licenses/LICENSE-2.0

    Unless required by applicable law or agreed to in writing, software
    distributed under the License is distributed on an "AS IS" BASIS,
    WITHOUT WARRANTIES OR CONDITIONS OF ANY KIND, either express or implied.
    See the License for the specific language governing permissions and
    limitations under the License.

-->
<project xmlns="http://maven.apache.org/POM/4.0.0" xmlns:xsi="http://www.w3.org/2001/XMLSchema-instance" xsi:schemaLocation="http://maven.apache.org/POM/4.0.0 http://maven.apache.org/maven-v4_0_0.xsd">

  <modelVersion>4.0.0</modelVersion>
  <parent>
<<<<<<< HEAD
    <groupId>org.fusesource.scalate.samples</groupId>
    <artifactId>samples_2.11</artifactId>
    <version>1.7.0-SNAPSHOT</version>
=======
    <groupId>org.scalatra.scalate.samples</groupId>
    <artifactId>samples_2.10</artifactId>
    <version>1.7.0</version>
>>>>>>> 2249439b
  </parent>

  <artifactId>scalate-sample-spring-mvc_2.11</artifactId>
  <packaging>war</packaging>

  <name>${project.artifactId}</name>
  <description>Sample web application showing Spring MVC integration for a Scalate web application</description>

  <dependencies>
    <dependency>
      <groupId>javax.servlet</groupId>
      <artifactId>servlet-api</artifactId>
      <scope>provided</scope>
    </dependency>
    <dependency>
<<<<<<< HEAD
      <groupId>org.fusesource.scalate</groupId>
      <artifactId>scalate-spring-mvc_2.11</artifactId>
=======
      <groupId>org.scalatra.scalate</groupId>
      <artifactId>scalate-spring-mvc_2.10</artifactId>
>>>>>>> 2249439b
      <version>${project.version}</version>
    </dependency>
    <dependency>
      <groupId>ch.qos.logback</groupId>
      <artifactId>logback-classic</artifactId>
      <version>${logback-version}</version>
      <scope>runtime</scope>
      <optional>true</optional>
    </dependency>

    <dependency>
      <groupId>org.springframework</groupId>
      <artifactId>spring-webmvc</artifactId>
      <version>${org.springframework.version}</version>
    </dependency>
     
  </dependencies>

  <build>
    <plugins>
      <plugin>
        <groupId>org.mortbay.jetty</groupId>
        <artifactId>jetty-maven-plugin</artifactId>
      </plugin> 
    </plugins>
  </build>
</project><|MERGE_RESOLUTION|>--- conflicted
+++ resolved
@@ -22,15 +22,9 @@
 
   <modelVersion>4.0.0</modelVersion>
   <parent>
-<<<<<<< HEAD
-    <groupId>org.fusesource.scalate.samples</groupId>
-    <artifactId>samples_2.11</artifactId>
-    <version>1.7.0-SNAPSHOT</version>
-=======
     <groupId>org.scalatra.scalate.samples</groupId>
     <artifactId>samples_2.10</artifactId>
     <version>1.7.0</version>
->>>>>>> 2249439b
   </parent>
 
   <artifactId>scalate-sample-spring-mvc_2.11</artifactId>
@@ -46,13 +40,8 @@
       <scope>provided</scope>
     </dependency>
     <dependency>
-<<<<<<< HEAD
-      <groupId>org.fusesource.scalate</groupId>
-      <artifactId>scalate-spring-mvc_2.11</artifactId>
-=======
       <groupId>org.scalatra.scalate</groupId>
       <artifactId>scalate-spring-mvc_2.10</artifactId>
->>>>>>> 2249439b
       <version>${project.version}</version>
     </dependency>
     <dependency>
