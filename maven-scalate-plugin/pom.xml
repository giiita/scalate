--- conflicted
+++ resolved
@@ -94,11 +94,7 @@
     <dependency>
       <groupId>org.apache.maven</groupId>
       <artifactId>maven-compat</artifactId>
-<<<<<<< HEAD
-      <version>${maven-version}</version>
-=======
       <version>3.0</version> <!-- Was tied to maven-version, but 3.0.0 != 3.0 -->
->>>>>>> 37f253f5
     </dependency>
 
     <dependency>
