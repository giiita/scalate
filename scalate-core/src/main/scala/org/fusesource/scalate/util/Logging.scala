--- conflicted
+++ resolved
@@ -18,11 +18,6 @@
   def info(fn: => String): Unit = log.info(fn)
 
   def debug(fn: => String): Unit = log.debug(fn)
-<<<<<<< HEAD
-  
-  def fine(fn: => String): Unit = log.debug(fn)
-=======
->>>>>>> 82a130eb
 
   def trace(fn: => String): Unit = log.trace(fn)
 
