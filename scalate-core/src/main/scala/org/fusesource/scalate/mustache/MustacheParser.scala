--- conflicted
+++ resolved
@@ -38,15 +38,9 @@
  *
  * @version $Revision : 1.1 $
  */
-<<<<<<< HEAD
-class MustacheParser extends RegexParsers {
+class MustacheParser extends RegexParsers with Logging {
   private var _open: String = "{{"
   private var _close: String = "}}"
-=======
-class MustacheParser extends RegexParsers with Logging {
-  var open: String = "{{"
-  var close: String = "}}"
->>>>>>> b9dce673
 
   def parse(in: String) = {
     phrase(mustache)(new CharSequenceReader(in)) match {
@@ -103,15 +97,9 @@
     case a ~ b => SetDelimiter(a, b)
   }) <~ opt(whiteSpace) ^^ {
     case a =>
-<<<<<<< HEAD
       _open = a.open.value
       _close = a.close.value
-      println("applying new delim '" + a)
-=======
-      open = a.open.value
-      close = a.close.value
       debug("applying new delim '" + a)
->>>>>>> b9dce673
       a
   }
 
