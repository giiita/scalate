--- conflicted
+++ resolved
@@ -63,14 +63,13 @@
   // If the scalate.workingdir is not set, then just configure the working
   // directory under WEB_INF/_scalate
   if ( System.getProperty("scalate.workingdir", "").isEmpty ) {
-
     val path = config.getServletContext.getRealPath("WEB-INF")
     if (path != null) {
       workingDirectory = new File(path, "_scalate")
       workingDirectory.mkdirs
     }
-
   }
+  
   classpath = buildClassPath
   resourceLoader = new ServletResourceLoader(config.getServletContext)
   layoutStrategy = new DefaultLayoutStrategy(this, "/WEB-INF/scalate/layouts/default.scaml", "/WEB-INF/scalate/layouts/default.ssp")
@@ -97,14 +96,4 @@
 
     builder.classPath
   }
-
-<<<<<<< HEAD
-=======
-  def useWebInfWorkingDirectory = {
-    val customWorkDir = System.getProperty("scalate.workingdir", "")
-    val property = System.getProperty("scalate.temp.workingdir", "")
-    info("using scalate.temp.workingdir: " + property)
-    property.toLowerCase != "true" && customWorkDir.length <= 0
-  }
->>>>>>> 5d164ba2
 }