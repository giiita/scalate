--- conflicted
+++ resolved
@@ -159,38 +159,18 @@
           createClassPath(super.classPath)
         }
 
-<<<<<<< HEAD
-    override def classPath = internalClassPath
-
-    def createClassPath[T](original: ClassPath[T]) = {
-      var result = ListBuffer(original)
-      val files = List.concat(
-        BundleClassPathBuilder.fromBundle(bundle),
-        List(BundleClassPathBuilder.create(BundleClassLoader.unapply(classOf[scala.Application].getClassLoader).get.getBundle),
-             BundleClassPathBuilder.create(BundleClassLoader.unapply(classOf[ScalaCompiler].getClassLoader).get.getBundle),
-             BundleClassPathBuilder.create(BundleClassLoader.unapply(classOf[ClassPathBuilder].getClassLoader).get.getBundle)))
-      files.foreach(file => {
-        debug("Adding bundle " + file + " to the Scala compiler classpath")
-        result += original.context.newClassPath(file)
-      })
-      new MergedClassPath(result.toList.reverse, original.context)
+	    override def classPath = internalClassPath
+	
+	    def createClassPath[T](original: ClassPath[T]) = {
+	      var result = ListBuffer(original)
+	      val files = BundleClassPathBuilder.fromBundle(bundle)
+	      files.foreach(file => {
+	        debug("Adding bundle " + file + " to the Scala compiler classpath")
+	        result += original.context.newClassPath(file)
+	      })
+	      new MergedClassPath(result.toList.reverse, original.context)
+	    }
     }
-=======
-        override def classPath = internalClassPath
-        
-        override def rootLoader = new loaders.JavaPackageLoader(internalClassPath.asInstanceOf[ClassPath[AbstractFile]])
-
-        def createClassPath[T](original: ClassPath[T]) = {
-          var result = ListBuffer(original)
-          val files = BundleClassPathBuilder.fromBundle(bundle)
-          files.foreach(file => {
-            debug("Adding bundle " + file + " to the Scala compiler classpath")
-            result += original.context.newClassPath(file)
-          })
-          new MergedClassPath(result.toList.reverse, original.context)
-        }
-      }
->>>>>>> f5f01084
   }
 
   override protected def generateSettings(bytecodeDirectory: File, classpath: String, combineClasspath: Boolean): Settings = {
