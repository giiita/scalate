--- conflicted
+++ resolved
@@ -48,17 +48,6 @@
   }
 
 
-<<<<<<< HEAD
-  def page: Parser[List[PageFragment]] = rep(pageFragment)
-=======
-  def upto[T](p: Parser[T]): Parser[Text] = {
-    text(
-      text("""\z""".r) ~ failure("end of file") ^^ {null} |
-      guard(p) ^^ {_ => ""} |
-      rep1(not(p) ~> ".|\r|\n".r) ^^ {_.mkString("")}
-    )
-  }
-
   def some_upto[T](p: Parser[T]): Parser[Text] = {
     text(
       text("""\z""".r) ~ failure("end of file") ^^ {null} |
@@ -68,34 +57,16 @@
   }
 
   def page = rep(pageFragment)
->>>>>>> 344f5f94
 
   val pageFragment: Parser[PageFragment] = positioned(markup | textFragment)
 
   val textFragment = upto(markup) ^^ {TextFragment(_)}
 
-  // TODO not including child markup!!
-<<<<<<< HEAD
-  def elementTextContent = upto(closeElement) ^^ {TextFragment(_)}
-
-  def elementContent = upto(closeElement) ^^ {case t => if (t.isEmpty) Nil else List(TextFragment(t))}
-
-  /*
-    def elementTextContent = upto(closeElement | markup) ^^ {TextFragment(_)}
-
-    def elementContent: Parser[List[PageFragment]] = rep(markup) ~ elementTextContent ~
-            ((markup ~ rep1(elementContent)) | (guard(closeElement))) ^^ {
-      case a ~ b ~ c => println("a: " + a + " b: " + b + " c: " + c)
-        a ::: (b :: Nil)
-    }
-  */
-=======
   def elementTextContent = some_upto(closeElement | markup) ^^ { TextFragment(_) }
 
   def elementContent: Parser[List[PageFragment]] =
     rep(markup | elementTextContent) <~ guard(closeElement)
 
->>>>>>> 344f5f94
 
   def markup: Parser[PageFragment] = element | emptyElement
 
@@ -103,19 +74,10 @@
     case q ~ al => Element(q, al, Nil)
   }
 
-<<<<<<< HEAD
-  def element = ((openElement <~ (repS ~ ">")) ~ elementContent ~ closeElement) ^^
-          {
-            case q ~ al ~ b ~ q2 =>
-              if (q != q2) throw new InvalidJspException("Expected close element of " + q + " but found " + q2, q2.pos)
-              Element(q, al, b)
-          }
-=======
   def element = (openElement(">") ~ elementContent ~ closeElement) ^^{
     case (q ~ al) ~ b ~ q2 =>
       if (q != q2) throw new InvalidJspException("Expected close element of " + q + " but found " + q2, q2.pos)
       Element(q, al, b)}
->>>>>>> 344f5f94
 
   def qualifiedName = positioned(((IDENT <~ ":") ~ IDENT) ^^ {case p ~ n => QualifiedName(p, n)})
 
